//
// Copyright (C) 2011 David Eckhoff <eckhoff@cs.fau.de>
//
// Documentation for these modules is at http://veins.car2x.org/
//
// This program is free software; you can redistribute it and/or modify
// it under the terms of the GNU General Public License as published by
// the Free Software Foundation; either version 2 of the License, or
// (at your option) any later version.
//
// This program is distributed in the hope that it will be useful,
// but WITHOUT ANY WARRANTY; without even the implied warranty of
// MERCHANTABILITY or FITNESS FOR A PARTICULAR PURPOSE.  See the
// GNU General Public License for more details.
//
// You should have received a copy of the GNU General Public License
// along with this program; if not, write to the Free Software
// Foundation, Inc., 59 Temple Place, Suite 330, Boston, MA  02111-1307  USA
//

/*
 * Based on PhyLayer.cc from Karl Wessel
 * and modifications by Christopher Saloman
 */

#include "PhyLayer80211p.h"

#include "Decider80211p.h"
#include "SimplePathlossModel.h"
#include "BreakpointPathlossModel.h"
#include "LogNormalShadowing.h"
#include "JakesFading.h"
#include "PERModel.h"
#include "SimpleObstacleShadowing.h"
#include "TwoRayInterferenceModel.h"
#include "BaseConnectionManager.h"
#include <Consts80211p.h>
#include "AirFrame11p_m.h"
#include "MacToPhyControlInfo.h"

using Veins::ObstacleControlAccess;

Define_Module(PhyLayer80211p);

/** This is needed to circumvent a bug in MiXiM that allows different header length interpretations for receiving and sending airframes*/
void PhyLayer80211p::initialize(int stage) {
	if (stage == 0) {
		//get ccaThreshold before calling BasePhyLayer::initialize() which instantiates the deciders
		ccaThreshold = pow(10, par("ccaThreshold").doubleValue() / 10);
		collectCollisionStatistics = par("collectCollisionStatistics").boolValue();
	}
	BasePhyLayer::initialize(stage);
	if (stage == 0) {
		if (par("headerLength").longValue() != PHY_HDR_TOTAL_LENGTH) {
		opp_error("The header length of the 802.11p standard is 46bit, please change your omnetpp.ini accordingly by either setting it to 46bit or removing the entry");
		}
		//erase the RadioStateAnalogueModel
		analogueModels.erase(analogueModels.begin());
	}
}

AnalogueModel* PhyLayer80211p::getAnalogueModelFromName(std::string name, ParameterMap& params) {

	if (name == "SimplePathlossModel") {
		return initializeSimplePathlossModel(params);
	}
	else if (name == "LogNormalShadowing")
	{
		return initializeLogNormalShadowing(params);
	}
	else if (name == "JakesFading")
	{
		return initializeJakesFading(params);
	}
	else if(name == "BreakpointPathlossModel")
	{
		return initializeBreakpointPathlossModel(params);
	} else if(name == "PERModel")
	{
		return initializePERModel(params);
	}
	else if (name == "SimpleObstacleShadowing")
	{
		return initializeSimpleObstacleShadowing(params);
	}
	else if (name == "TwoRayInterferenceModel")
	{
		if (world->use2D()) error("The TwoRayInterferenceModel uses nodes' z-position as the antenna height over ground. Refusing to work in a 2D world");
		return initializeTwoRayInterferenceModel(params);
	}

	return BasePhyLayer::getAnalogueModelFromName(name, params);
}

AnalogueModel* PhyLayer80211p::initializeLogNormalShadowing(ParameterMap& params) {
	double mean = params["mean"].doubleValue();
	double stdDev = params["stdDev"].doubleValue();
	simtime_t interval = params["interval"].doubleValue();

	return new LogNormalShadowing(mean, stdDev, interval);
}

AnalogueModel* PhyLayer80211p::initializeJakesFading(ParameterMap& params) {
	int fadingPaths = params["fadingPaths"].longValue();
	simtime_t delayRMS = params["delayRMS"].doubleValue();
	simtime_t interval = params["interval"].doubleValue();

	double carrierFrequency = 5.890e+9;
	if (params.count("carrierFrequency") > 0) {
		carrierFrequency = params["carrierFrequency"];
	}
	else {
		if (cc->hasPar("carrierFrequency")) {
			carrierFrequency = cc->par("carrierFrequency").doubleValue();
		}
	}

	return new JakesFading(fadingPaths, delayRMS, carrierFrequency, interval);
}

AnalogueModel* PhyLayer80211p::initializeBreakpointPathlossModel(ParameterMap& params) {
	double alpha1 =-1, alpha2=-1, breakpointDistance=-1;
	double L01=-1, L02=-1;
	double carrierFrequency = 5.890e+9;
	bool useTorus = world->useTorus();
	const Coord& playgroundSize = *(world->getPgs());
	ParameterMap::iterator it;

	it = params.find("alpha1");
	if ( it != params.end() ) // parameter alpha1 has been specified in config.xml
	{
		// set alpha1
		alpha1 = it->second.doubleValue();
		coreEV << "createPathLossModel(): alpha1 set from config.xml to " << alpha1 << endl;
		// check whether alpha is not smaller than specified in ConnectionManager
		if(cc->hasPar("alpha") && alpha1 < cc->par("alpha").doubleValue())
		{
	        // throw error
			opp_error("TestPhyLayer::createPathLossModel(): alpha can't be smaller than specified in \
	               ConnectionManager. Please adjust your config.xml file accordingly");
		}
	}
	it = params.find("L01");
	if(it != params.end()) {
		L01 = it->second.doubleValue();
	}
	it = params.find("L02");
	if(it != params.end()) {
		L02 = it->second.doubleValue();
	}

	it = params.find("alpha2");
	if ( it != params.end() ) // parameter alpha1 has been specified in config.xml
	{
		// set alpha2
		alpha2 = it->second.doubleValue();
		coreEV << "createPathLossModel(): alpha2 set from config.xml to " << alpha2 << endl;
		// check whether alpha is not smaller than specified in ConnectionManager
		if(cc->hasPar("alpha") && alpha2 < cc->par("alpha").doubleValue())
		{
	        // throw error
			opp_error("TestPhyLayer::createPathLossModel(): alpha can't be smaller than specified in \
	               ConnectionManager. Please adjust your config.xml file accordingly");
		}
	}
	it = params.find("breakpointDistance");
	if ( it != params.end() ) // parameter alpha1 has been specified in config.xml
	{
		breakpointDistance = it->second.doubleValue();
		coreEV << "createPathLossModel(): breakpointDistance set from config.xml to " << alpha2 << endl;
		// check whether alpha is not smaller than specified in ConnectionManager
	}

	// get carrierFrequency from config
	it = params.find("carrierFrequency");

	if ( it != params.end() ) // parameter carrierFrequency has been specified in config.xml
	{
		// set carrierFrequency
		carrierFrequency = it->second.doubleValue();
		coreEV << "createPathLossModel(): carrierFrequency set from config.xml to " << carrierFrequency << endl;

		// check whether carrierFrequency is not smaller than specified in ConnectionManager
		if(cc->hasPar("carrierFrequency") && carrierFrequency < cc->par("carrierFrequency").doubleValue())
		{
			// throw error
			opp_error("TestPhyLayer::createPathLossModel(): carrierFrequency can't be smaller than specified in \
	               ConnectionManager. Please adjust your config.xml file accordingly");
		}
	}
	else // carrierFrequency has not been specified in config.xml
	{
		if (cc->hasPar("carrierFrequency")) // parameter carrierFrequency has been specified in ConnectionManager
		{
			// set carrierFrequency according to ConnectionManager
			carrierFrequency = cc->par("carrierFrequency").doubleValue();
			coreEV << "createPathLossModel(): carrierFrequency set from ConnectionManager to " << carrierFrequency << endl;
		}
		else // carrierFrequency has not been specified in ConnectionManager
		{
			// keep carrierFrequency at default value
			coreEV << "createPathLossModel(): carrierFrequency set from default value to " << carrierFrequency << endl;
		}
	}

	if(alpha1 ==-1 || alpha2==-1 || breakpointDistance==-1 || L01==-1 || L02==-1) {
		opp_error("Undefined parameters for breakpointPathlossModel. Please check your configuration.");
	}

	return new BreakpointPathlossModel(L01, L02, alpha1, alpha2, breakpointDistance, carrierFrequency, useTorus, playgroundSize, coreDebug);

}

AnalogueModel* PhyLayer80211p::initializeTwoRayInterferenceModel(ParameterMap& params) {
	double dielectricConstant= params["DielectricConstant"].doubleValue();

	return new TwoRayInterferenceModel(dielectricConstant, coreDebug);
}

AnalogueModel* PhyLayer80211p::initializeSimplePathlossModel(ParameterMap& params){

	// init with default value
	double alpha = 2.0;
	double carrierFrequency = 5.890e+9;
	bool useTorus = world->useTorus();
	const Coord& playgroundSize = *(world->getPgs());

	// get alpha-coefficient from config
	ParameterMap::iterator it = params.find("alpha");

	if ( it != params.end() ) // parameter alpha has been specified in config.xml
	{
		// set alpha
		alpha = it->second.doubleValue();
		coreEV << "createPathLossModel(): alpha set from config.xml to " << alpha << endl;

		// check whether alpha is not smaller than specified in ConnectionManager
		if(cc->hasPar("alpha") && alpha < cc->par("alpha").doubleValue())
		{
	        // throw error
			opp_error("TestPhyLayer::createPathLossModel(): alpha can't be smaller than specified in \
	               ConnectionManager. Please adjust your config.xml file accordingly");
		}
	}
	else // alpha has not been specified in config.xml
	{
		if (cc->hasPar("alpha")) // parameter alpha has been specified in ConnectionManager
		{
			// set alpha according to ConnectionManager
			alpha = cc->par("alpha").doubleValue();
			coreEV << "createPathLossModel(): alpha set from ConnectionManager to " << alpha << endl;
		}
		else // alpha has not been specified in ConnectionManager
		{
			// keep alpha at default value
			coreEV << "createPathLossModel(): alpha set from default value to " << alpha << endl;
		}
	}

	// get carrierFrequency from config
	it = params.find("carrierFrequency");

	if ( it != params.end() ) // parameter carrierFrequency has been specified in config.xml
	{
		// set carrierFrequency
		carrierFrequency = it->second.doubleValue();
		coreEV << "createPathLossModel(): carrierFrequency set from config.xml to " << carrierFrequency << endl;

		// check whether carrierFrequency is not smaller than specified in ConnectionManager
		if(cc->hasPar("carrierFrequency") && carrierFrequency < cc->par("carrierFrequency").doubleValue())
		{
			// throw error
			opp_error("TestPhyLayer::createPathLossModel(): carrierFrequency can't be smaller than specified in \
	               ConnectionManager. Please adjust your config.xml file accordingly");
		}
	}
	else // carrierFrequency has not been specified in config.xml
	{
		if (cc->hasPar("carrierFrequency")) // parameter carrierFrequency has been specified in ConnectionManager
		{
			// set carrierFrequency according to ConnectionManager
			carrierFrequency = cc->par("carrierFrequency").doubleValue();
			coreEV << "createPathLossModel(): carrierFrequency set from ConnectionManager to " << carrierFrequency << endl;
		}
		else // carrierFrequency has not been specified in ConnectionManager
		{
			// keep carrierFrequency at default value
			coreEV << "createPathLossModel(): carrierFrequency set from default value to " << carrierFrequency << endl;
		}
	}

	return new SimplePathlossModel(alpha, carrierFrequency, useTorus, playgroundSize, coreDebug);

}

AnalogueModel* PhyLayer80211p::initializePERModel(ParameterMap& params) {
	double per = params["packetErrorRate"].doubleValue();
	return new PERModel(per);
}

Decider* PhyLayer80211p::getDeciderFromName(std::string name, ParameterMap& params) {
	if(name == "Decider80211p") {
		protocolId = IEEE_80211;
		return initializeDecider80211p(params);
	}
	return BasePhyLayer::getDeciderFromName(name, params);
}

AnalogueModel* PhyLayer80211p::initializeSimpleObstacleShadowing(ParameterMap& params){

	// init with default value
	double carrierFrequency = 5.890e+9;
	bool useTorus = world->useTorus();
	const Coord& playgroundSize = *(world->getPgs());

	ParameterMap::iterator it;

	// get carrierFrequency from config
	it = params.find("carrierFrequency");

	if ( it != params.end() ) // parameter carrierFrequency has been specified in config.xml
	{
		// set carrierFrequency
		carrierFrequency = it->second.doubleValue();
		coreEV << "initializeSimpleObstacleShadowing(): carrierFrequency set from config.xml to " << carrierFrequency << endl;

		// check whether carrierFrequency is not smaller than specified in ConnectionManager
		if(cc->hasPar("carrierFrequency") && carrierFrequency < cc->par("carrierFrequency").doubleValue())
		{
			// throw error
			opp_error("initializeSimpleObstacleShadowing(): carrierFrequency can't be smaller than specified in ConnectionManager. Please adjust your config.xml file accordingly");
		}
	}
	else // carrierFrequency has not been specified in config.xml
	{
		if (cc->hasPar("carrierFrequency")) // parameter carrierFrequency has been specified in ConnectionManager
		{
			// set carrierFrequency according to ConnectionManager
			carrierFrequency = cc->par("carrierFrequency").doubleValue();
			coreEV << "createPathLossModel(): carrierFrequency set from ConnectionManager to " << carrierFrequency << endl;
		}
		else // carrierFrequency has not been specified in ConnectionManager
		{
			// keep carrierFrequency at default value
			coreEV << "createPathLossModel(): carrierFrequency set from default value to " << carrierFrequency << endl;
		}
	}

	ObstacleControl* obstacleControlP = ObstacleControlAccess().getIfExists();
	if (!obstacleControlP) opp_error("initializeSimpleObstacleShadowing(): cannot find ObstacleControl module");
	return new SimpleObstacleShadowing(*obstacleControlP, carrierFrequency, useTorus, playgroundSize, coreDebug);
}

Decider* PhyLayer80211p::initializeDecider80211p(ParameterMap& params) {
	double centerFreq = params["centerFrequency"];
<<<<<<< HEAD

	bool collectCollisionStatistics = false;
	{
		ParameterMap::iterator it = params.find("collectCollisionStatistics");
		if (it != params.end()) {
			collectCollisionStatistics = it->second.doubleValue();
		}
	}

	Decider80211p* dec = new Decider80211p(this, sensitivity, centerFreq, findHost()->getIndex(), collectCollisionStatistics, coreDebug);
=======
	Decider80211p* dec = new Decider80211p(this, sensitivity, ccaThreshold, centerFreq, findHost()->getIndex(), collectCollisionStatistics, coreDebug);
>>>>>>> fb66cbd0
	dec->setPath(getParentModule()->getFullPath());
	return dec;
}

void PhyLayer80211p::changeListeningFrequency(double freq) {
	Decider80211p* dec = dynamic_cast<Decider80211p*>(decider);
	assert(dec);
	dec->changeFrequency(freq);
}
void PhyLayer80211p::handleSelfMessage(cMessage* msg) {

	switch(msg->getKind()) {
	//transmission overBasePhyLayer::
	case TX_OVER: {
		assert(msg == txOverTimer);
		sendControlMsgToMac(new cMessage("Transmission over", TX_OVER));
		//check if there is another packet on the chan, and change the chan-state to idle
		Decider80211p* dec = dynamic_cast<Decider80211p*>(decider);
		assert(dec);
		if (dec->cca(simTime(),NULL)) {
			//chan is idle
			DBG << "Channel idle after transmit!\n";
			dec->setChannelIdleStatus(true);

		}
		else {
			DBG << "Channel not yet idle after transmit!\n";
		}
		break;
	}
	//radio switch over
	case RADIO_SWITCHING_OVER:
		assert(msg == radioSwitchingOverTimer);
		BasePhyLayer::finishRadioSwitching();
		break;

	//AirFrame
	case AIR_FRAME:
		BasePhyLayer::handleAirFrame(static_cast<AirFrame*>(msg));
		break;

	//ChannelSenseRequest
	case CHANNEL_SENSE_REQUEST:
		BasePhyLayer::handleChannelSenseRequest(msg);
		break;

	default:
		break;
	}
}
AirFrame *PhyLayer80211p::encapsMsg(cPacket *macPkt)
{
	// the cMessage passed must be a MacPacket... but no cast needed here
	// MacPkt* pkt = static_cast<MacPkt*>(msg);

	// ...and must always have a ControlInfo attached (contains Signal)
	cObject* ctrlInfo = macPkt->removeControlInfo();
	assert(ctrlInfo);

	// create the new AirFrame
	AirFrame* frame = new AirFrame11p(macPkt->getName(), AIR_FRAME);

	// Retrieve the pointer to the Signal-instance from the ControlInfo-instance.
	// We are now the new owner of this instance.
	Signal* s = MacToPhyControlInfo::getSignalFromControlInfo(ctrlInfo);
	// make sure we really obtained a pointer to an instance
	assert(s);

	// set the members
	assert(s->getDuration() > 0);
	frame->setDuration(s->getDuration());
	// copy the signal into the AirFrame
	frame->setSignal(*s);
	//set priority of AirFrames above the normal priority to ensure
	//channel consistency (before any thing else happens at a time
	//point t make sure that the channel has removed every AirFrame
	//ended at t and added every AirFrame started at t)
	frame->setSchedulingPriority(airFramePriority);
	frame->setProtocolId(myProtocolId());
	frame->setBitLength(headerLength);
	frame->setId(world->getUniqueAirFrameId());
	frame->setChannel(radio->getCurrentChannel());


	// pointer and Signal not needed anymore
	delete s;
	s = 0;

	// delete the Control info
	delete ctrlInfo;
	ctrlInfo = 0;

	frame->encapsulate(macPkt);

	// --- from here on, the AirFrame is the owner of the MacPacket ---
	macPkt = 0;
	coreEV <<"AirFrame encapsulated, length: " << frame->getBitLength() << "\n";

	return frame;
}
int PhyLayer80211p::getRadioState() {
	return BasePhyLayer::getRadioState();
};


void PhyLayer80211p::setCCAThreshold(double ccaThreshold_dBm) {
	ccaThreshold = pow(10, ccaThreshold_dBm / 10);
}
double PhyLayer80211p::getCCAThreshold() {
	return 10 * log10(ccaThreshold);
}<|MERGE_RESOLUTION|>--- conflicted
+++ resolved
@@ -353,20 +353,7 @@
 
 Decider* PhyLayer80211p::initializeDecider80211p(ParameterMap& params) {
 	double centerFreq = params["centerFrequency"];
-<<<<<<< HEAD
-
-	bool collectCollisionStatistics = false;
-	{
-		ParameterMap::iterator it = params.find("collectCollisionStatistics");
-		if (it != params.end()) {
-			collectCollisionStatistics = it->second.doubleValue();
-		}
-	}
-
-	Decider80211p* dec = new Decider80211p(this, sensitivity, centerFreq, findHost()->getIndex(), collectCollisionStatistics, coreDebug);
-=======
 	Decider80211p* dec = new Decider80211p(this, sensitivity, ccaThreshold, centerFreq, findHost()->getIndex(), collectCollisionStatistics, coreDebug);
->>>>>>> fb66cbd0
 	dec->setPath(getParentModule()->getFullPath());
 	return dec;
 }
